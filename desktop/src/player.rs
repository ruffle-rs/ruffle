--- conflicted
+++ resolved
@@ -237,11 +237,7 @@
                 DefaultFont::JapaneseGothicMono,
                 vec![
                     "Osaka－等幅".into(),      // Mac with Japanese environment
-<<<<<<< HEAD
-                    "MS Gothic".into(),        // Windows
-=======
                     "MS UI Gothic".into(),     // Windows
->>>>>>> 6393ad9b
                     "Noto Sans CJK JP".into(), // Linux
                     "Arial Unicode MS".into(), // Mac fallback
                 ],
@@ -250,11 +246,7 @@
                 DefaultFont::JapaneseMincho,
                 vec![
                     "ヒラギノ明朝 Pro W3".into(), // Mac with Japanese environment
-<<<<<<< HEAD
-                    "MS PMincho".into(),          // Windows
-=======
                     "MS UI Gothic".into(),        // Windows
->>>>>>> 6393ad9b
                     "Noto Sans CJK JP".into(),    // Linux
                     "Arial Unicode MS".into(),    // Mac fallback
                 ],
