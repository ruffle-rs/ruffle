//! flash.display.BitmapData object

use super::matrix::object_to_matrix;
use crate::avm1::function::{Executable, FunctionObject};
use crate::avm1::globals::color_transform::ColorTransformObject;
use crate::avm1::object::NativeObject;
use crate::avm1::property_decl::{define_properties_on, Declaration};
use crate::avm1::{Activation, Attribute, Error, Object, ScriptObject, TObject, Value};
use crate::bitmap::bitmap_data::{BitmapData, BitmapDataWrapper};
use crate::bitmap::bitmap_data::{BitmapDataDrawError, IBitmapDrawable};
use crate::bitmap::bitmap_data::{ChannelOptions, ThresholdOperation};
use crate::bitmap::{is_size_valid, operations};
use crate::character::Character;
use crate::context::GcContext;
use crate::display_object::DisplayObject;
use crate::swf::BlendMode;
use crate::{avm1_stub, avm_error};
use gc_arena::{GcCell, MutationContext};
use ruffle_render::transform::Transform;
use crate::avm1::globals::movie_clip::object_to_rectangle;

const PROTO_DECLS: &[Declaration] = declare_properties! {
    "height" => property(height);
    "width" => property(width);
    "transparent" => property(get_transparent);
    "rectangle" => property(get_rectangle);
    "getPixel" => method(get_pixel);
    "getPixel32" => method(get_pixel32);
    "setPixel" => method(set_pixel);
    "setPixel32" => method(set_pixel32);
    "copyChannel" => method(copy_channel);
    "fillRect" => method(fill_rect);
    "clone" => method(clone);
    "dispose" => method(dispose);
    "floodFill" => method(flood_fill);
    "noise" => method(noise);
    "colorTransform" => method(color_transform);
    "getColorBoundsRect" => method(get_color_bounds_rect);
    "perlinNoise" => method(perlin_noise);
    "applyFilter" => method(apply_filter);
    "draw" => method(draw);
    "hitTest" => method(hit_test);
    "generateFilterRect" => method(generate_filter_rect);
    "copyPixels" => method(copy_pixels);
    "merge" => method(merge);
    "paletteMap" => method(palette_map);
    "pixelDissolve" => method(pixel_dissolve);
    "scroll" => method(scroll);
    "threshold" => method(threshold);
    "compare" => method(compare);
};

const OBJECT_DECLS: &[Declaration] = declare_properties! {
    "loadBitmap" => method(load_bitmap);
};

fn new_bitmap_data<'gc>(
    gc_context: MutationContext<'gc, '_>,
    proto: Option<Value<'gc>>,
    bitmap_data: BitmapData<'gc>,
) -> ScriptObject<'gc> {
    let object = ScriptObject::new(gc_context, None);
    // Set `__proto__` manually since `ScriptObject::new()` doesn't support primitive prototypes.
    // TODO: Pass `proto` to `ScriptObject::new()` once possible.
    if let Some(proto) = proto {
        object.define_value(
            gc_context,
            "__proto__",
            proto,
            Attribute::DONT_ENUM | Attribute::DONT_DELETE,
        );
    }
    object.set_native(
        gc_context,
        NativeObject::BitmapData(BitmapDataWrapper::new(GcCell::new(gc_context, bitmap_data))),
    );
    object
}

fn constructor<'gc>(
    activation: &mut Activation<'_, 'gc>,
    this: Object<'gc>,
    args: &[Value<'gc>],
) -> Result<Value<'gc>, Error<'gc>> {
    let (width, height) = match args {
        [width, height, ..] => (
            width.coerce_to_u32(activation)?,
            height.coerce_to_u32(activation)?,
        ),
        [] | [_] => return Ok(Value::Undefined),
    };
    let transparency = match args.get(2) {
        Some(transparency) => transparency.as_bool(activation.swf_version()),
        None => true,
    };
    let fill_color = match args.get(3) {
        Some(fill_color) => fill_color.coerce_to_u32(activation)?,
        None => u32::MAX,
    };

    if !is_size_valid(activation.swf_version(), width, height) {
        tracing::warn!("Invalid BitmapData size: {}x{}", width, height);
        return Ok(Value::Undefined);
    }

    let bitmap_data = BitmapData::new(width, height, transparency, fill_color);
    this.set_native(
        activation.context.gc_context,
        NativeObject::BitmapData(BitmapDataWrapper::new(GcCell::new(
            activation.context.gc_context,
            bitmap_data,
        ))),
    );
    Ok(this.into())
}

fn height<'gc>(
    _activation: &mut Activation<'_, 'gc>,
    this: Object<'gc>,
    _args: &[Value<'gc>],
) -> Result<Value<'gc>, Error<'gc>> {
    if let NativeObject::BitmapData(bitmap_data) = this.native() {
        if !bitmap_data.disposed() {
            return Ok(bitmap_data.height().into());
        }
    }

    Ok((-1).into())
}

fn width<'gc>(
    _activation: &mut Activation<'_, 'gc>,
    this: Object<'gc>,
    _args: &[Value<'gc>],
) -> Result<Value<'gc>, Error<'gc>> {
    if let NativeObject::BitmapData(bitmap_data) = this.native() {
        if !bitmap_data.disposed() {
            return Ok(bitmap_data.width().into());
        }
    }

    Ok((-1).into())
}

fn get_transparent<'gc>(
    _activation: &mut Activation<'_, 'gc>,
    this: Object<'gc>,
    _args: &[Value<'gc>],
) -> Result<Value<'gc>, Error<'gc>> {
    if let NativeObject::BitmapData(bitmap_data) = this.native() {
        if !bitmap_data.disposed() {
            return Ok(bitmap_data.transparency().into());
        }
    }

    Ok((-1).into())
}

fn get_rectangle<'gc>(
    activation: &mut Activation<'_, 'gc>,
    this: Object<'gc>,
    _args: &[Value<'gc>],
) -> Result<Value<'gc>, Error<'gc>> {
    if let NativeObject::BitmapData(bitmap_data) = this.native() {
        if !bitmap_data.disposed() {
            let proto = activation.context.avm1.prototypes().rectangle_constructor;
            let rect = proto.construct(
                activation,
                &[
                    0.into(),
                    0.into(),
                    bitmap_data.width().into(),
                    bitmap_data.height().into(),
                ],
            )?;
            return Ok(rect);
        }
    }

    Ok((-1).into())
}

fn get_pixel<'gc>(
    activation: &mut Activation<'_, 'gc>,
    this: Object<'gc>,
    args: &[Value<'gc>],
) -> Result<Value<'gc>, Error<'gc>> {
    if let NativeObject::BitmapData(bitmap_data) = this.native() {
        if !bitmap_data.disposed() {
            if let (Some(x_val), Some(y_val)) = (args.get(0), args.get(1)) {
                let x = x_val.coerce_to_u32(activation)?;
                let y = y_val.coerce_to_u32(activation)?;
                // AVM1 returns a signed int, so we need to convert it.
                let col = operations::get_pixel(bitmap_data, x, y) as i32;
                return Ok(col.into());
            }
        }
    }

    Ok((-1).into())
}

fn get_pixel32<'gc>(
    activation: &mut Activation<'_, 'gc>,
    this: Object<'gc>,
    args: &[Value<'gc>],
) -> Result<Value<'gc>, Error<'gc>> {
    if let NativeObject::BitmapData(bitmap_data) = this.native() {
        if !bitmap_data.disposed() {
            if let (Some(x_val), Some(y_val)) = (args.get(0), args.get(1)) {
                let x = x_val.coerce_to_u32(activation)?;
                let y = y_val.coerce_to_u32(activation)?;
                // AVM1 returns a signed int, so we need to convert it.
                let col = operations::get_pixel32(bitmap_data, x, y) as i32;
                return Ok(col.into());
            }
        }
    }

    Ok((-1).into())
}

fn set_pixel<'gc>(
    activation: &mut Activation<'_, 'gc>,
    this: Object<'gc>,
    args: &[Value<'gc>],
) -> Result<Value<'gc>, Error<'gc>> {
    if let NativeObject::BitmapData(bitmap_data) = this.native() {
        if !bitmap_data.disposed() {
            if let (Some(x_val), Some(y_val), Some(color_val)) =
                (args.get(0), args.get(1), args.get(2))
            {
                let x = x_val.coerce_to_u32(activation)?;
                let y = y_val.coerce_to_u32(activation)?;
                let color = color_val.coerce_to_u32(activation)?;

                operations::set_pixel(
                    activation.context.gc_context,
                    bitmap_data,
                    x,
                    y,
                    color.into(),
                );

                return Ok(Value::Undefined);
            }
        }
    }

    Ok((-1).into())
}

fn set_pixel32<'gc>(
    activation: &mut Activation<'_, 'gc>,
    this: Object<'gc>,
    args: &[Value<'gc>],
) -> Result<Value<'gc>, Error<'gc>> {
    if let NativeObject::BitmapData(bitmap_data) = this.native() {
        if !bitmap_data.disposed() {
            if let (Some(x_val), Some(y_val), Some(color_val)) =
                (args.get(0), args.get(1), args.get(2))
            {
                let x = x_val.coerce_to_u32(activation)?;
                let y = y_val.coerce_to_u32(activation)?;
                let color = color_val.coerce_to_u32(activation)?;

                operations::set_pixel32(activation.context.gc_context, bitmap_data, x, y, color);
            }

            return Ok(Value::Undefined);
        }
    }

    Ok((-1).into())
}

fn copy_channel<'gc>(
    activation: &mut Activation<'_, 'gc>,
    this: Object<'gc>,
    args: &[Value<'gc>],
) -> Result<Value<'gc>, Error<'gc>> {
    let source_bitmap = args
        .get(0)
        .unwrap_or(&Value::Undefined)
        .coerce_to_object(activation);

    let source_rect = args
        .get(1)
        .unwrap_or(&Value::Undefined)
        .coerce_to_object(activation);

    let dest_point = args
        .get(2)
        .unwrap_or(&Value::Undefined)
        .coerce_to_object(activation);

    let source_channel = args
        .get(3)
        .unwrap_or(&Value::Undefined)
        .coerce_to_i32(activation)?;

    let dest_channel = args
        .get(4)
        .unwrap_or(&Value::Undefined)
        .coerce_to_i32(activation)?;

    if let NativeObject::BitmapData(bitmap_data) = this.native() {
        if !bitmap_data.disposed() {
            if let NativeObject::BitmapData(source_bitmap) = source_bitmap.native() {
                //TODO: what if source is disposed
                let min_x = dest_point.get("x", activation)?.coerce_to_i32(activation)?;
                let min_y = dest_point.get("y", activation)?.coerce_to_i32(activation)?;

                let src_min_x = source_rect
                    .get("x", activation)?
                    .coerce_to_i32(activation)?;
                let src_min_y = source_rect
                    .get("y", activation)?
                    .coerce_to_i32(activation)?;
                let src_width = source_rect
                    .get("width", activation)?
                    .coerce_to_i32(activation)?;
                let src_height = source_rect
                    .get("height", activation)?
                    .coerce_to_i32(activation)?;

                operations::copy_channel(
                    activation.context.gc_context,
                    bitmap_data,
                    (min_x, min_y),
                    (src_min_x, src_min_y, src_width, src_height),
                    source_bitmap,
                    source_channel,
                    dest_channel,
                );
            }

            return Ok(Value::Undefined);
        }
    }

    Ok((-1).into())
}

fn fill_rect<'gc>(
    activation: &mut Activation<'_, 'gc>,
    this: Object<'gc>,
    args: &[Value<'gc>],
) -> Result<Value<'gc>, Error<'gc>> {
    let rectangle = args
        .get(0)
        .unwrap_or(&Value::Undefined)
        .coerce_to_object(activation);

    if let NativeObject::BitmapData(bitmap_data) = this.native() {
        if !bitmap_data.disposed() {
            if let Some(color_val) = args.get(1) {
                let color = color_val.coerce_to_u32(activation)?;

                let x = rectangle.get("x", activation)?.coerce_to_i32(activation)?;
                let y = rectangle.get("y", activation)?.coerce_to_i32(activation)?;
                let width = rectangle
                    .get("width", activation)?
                    .coerce_to_i32(activation)?;
                let height = rectangle
                    .get("height", activation)?
                    .coerce_to_i32(activation)?;

                operations::fill_rect(
                    activation.context.gc_context,
                    bitmap_data,
                    x,
                    y,
                    width,
                    height,
                    color,
                );
            }
            return Ok(Value::Undefined);
        }
    }

    Ok((-1).into())
}

fn clone<'gc>(
    activation: &mut Activation<'_, 'gc>,
    this: Object<'gc>,
    _args: &[Value<'gc>],
) -> Result<Value<'gc>, Error<'gc>> {
    if let NativeObject::BitmapData(bitmap_data) = this.native() {
        if !bitmap_data.disposed() {
            return Ok(new_bitmap_data(
                activation.context.gc_context,
                this.get_local_stored("__proto__", activation, false),
                operations::clone(bitmap_data),
            )
                .into());
        }
    }

    Ok((-1).into())
}

fn dispose<'gc>(
    activation: &mut Activation<'_, 'gc>,
    this: Object<'gc>,
    _args: &[Value<'gc>],
) -> Result<Value<'gc>, Error<'gc>> {
    if let NativeObject::BitmapData(bitmap_data) = this.native() {
        if !bitmap_data.disposed() {
            bitmap_data.dispose(activation.context.gc_context);
            return Ok(Value::Undefined);
        }
    }

    Ok((-1).into())
}

fn flood_fill<'gc>(
    activation: &mut Activation<'_, 'gc>,
    this: Object<'gc>,
    args: &[Value<'gc>],
) -> Result<Value<'gc>, Error<'gc>> {
    if let NativeObject::BitmapData(bitmap_data) = this.native() {
        if !bitmap_data.disposed() {
            if let (Some(x_val), Some(y_val), Some(color_val)) =
                (args.get(0), args.get(1), args.get(2))
            {
                let x = x_val.coerce_to_u32(activation)?;
                let y = y_val.coerce_to_u32(activation)?;
                let color = color_val.coerce_to_u32(activation)?;

                operations::flood_fill(activation.context.gc_context, bitmap_data, x, y, color);
            }
            return Ok(Value::Undefined);
        }
    }

    Ok((-1).into())
}

fn noise<'gc>(
    activation: &mut Activation<'_, 'gc>,
    this: Object<'gc>,
    args: &[Value<'gc>],
) -> Result<Value<'gc>, Error<'gc>> {
    let low = args.get(1).unwrap_or(&0.into()).coerce_to_u32(activation)? as u8;

    let high = args
        .get(2)
        .unwrap_or(&0xFF.into())
        .coerce_to_u32(activation)? as u8;

    let channel_options = if let Some(c) = args.get(3) {
        ChannelOptions::from_bits_truncate(c.coerce_to_u32(activation)? as u8)
    } else {
        ChannelOptions::RGB
    };

    let gray_scale = args
        .get(4)
        .unwrap_or(&false.into())
        .as_bool(activation.swf_version());

    if let NativeObject::BitmapData(bitmap_data) = this.native() {
        if !bitmap_data.disposed() {
            if let Some(random_seed_val) = args.get(0) {
                let random_seed = random_seed_val.coerce_to_i32(activation)?;
                operations::noise(
                    activation.context.gc_context,
                    bitmap_data,
                    random_seed,
                    low,
                    high.max(low),
                    channel_options,
                    gray_scale,
                )
            }

            return Ok(Value::Undefined);
        }
    }

    Ok((-1).into())
}

fn draw<'gc>(
    activation: &mut Activation<'_, 'gc>,
    this: Object<'gc>,
    args: &[Value<'gc>],
) -> Result<Value<'gc>, Error<'gc>> {
    if let NativeObject::BitmapData(bitmap_data) = this.native() {
        if !bitmap_data.disposed() {
            let matrix = args
                .get(1)
                .map(|o| o.coerce_to_object(activation))
                .and_then(|o| object_to_matrix(o, activation).ok())
                .unwrap_or_default();

            let color_transform = args
                .get(2)
                .and_then(|v| ColorTransformObject::cast(*v))
                .map(|color_transform| color_transform.read().clone().into())
                .unwrap_or_default();

            let mut blend_mode = BlendMode::Normal;
            if let Some(value) = args.get(3) {
                if let Some(mode) = value.as_blend_mode() {
                    blend_mode = mode;
                } else {
                    tracing::error!("Unknown blend mode {value:?}");
                }
            }

            if args.get(4).is_some() {
                avm1_stub!(activation, "BitmapData", "draw", "with clip rect");
            }
            let smoothing = args
                .get(5)
                .unwrap_or(&false.into())
                .as_bool(activation.swf_version());

            let source = args
                .get(0)
                .unwrap_or(&Value::Undefined)
                .coerce_to_object(activation);
            let source = if let Some(source_object) = source.as_display_object() {
                IBitmapDrawable::DisplayObject(source_object)
            } else if let NativeObject::BitmapData(source_bitmap) = source.native() {
                IBitmapDrawable::BitmapData(source_bitmap)
            } else {
                avm_error!(
                    activation,
                    "BitmapData.draw: Unexpected source {:?} {:?}",
                    source,
                    args.get(0)
                );
                return Ok(Value::Undefined);
            };

            // Do this last, so that we only call `overwrite_cpu_pixels_from_gpu`
            // if we're actually going to draw something.
            let quality = activation.context.stage.quality();
            match operations::draw(
                &mut activation.context,
                bitmap_data,
                source,
                Transform {
                    matrix,
                    color_transform,
                },
                smoothing,
                blend_mode,
                None,
                quality,
            ) {
                Ok(()) => {}
                Err(BitmapDataDrawError::Unimplemented) => {
                    avm_error!(
                        activation,
                        "Render backend does not support BitmapData.draw"
                    );
                }
            }
            return Ok(Value::Undefined);
        }
    }

    Ok((-1).into())
}

fn apply_filter<'gc>(
    activation: &mut Activation<'_, 'gc>,
    this: Object<'gc>,
    args: &[Value<'gc>],
) -> Result<Value<'gc>, Error<'gc>> {
    if let Some(dest_bitmap) = this.as_bitmap_data() {
        if !dest_bitmap.disposed() {
            match args {
                [src_bitmap, rect, point, filter, ..] => {
                    let src_bitmap = src_bitmap
                        .coerce_to_object(activation)
                        .as_bitmap_data()
                        .unwrap();

                    let rect = rect.coerce_to_object(activation);
                    let rect = object_to_rectangle(activation, rect)?.unwrap();

                    let dest_point = point.coerce_to_object(activation);

                    let filter = filter.coerce_to_object(activation).as_filter().unwrap();

                    let dest_point = (
                        dest_point
                            .get("x", activation)?
                            .coerce_to_u32(activation)?,
                        dest_point
                            .get("y", activation)?
                            .coerce_to_u32(activation)?,
                    );

                    let source_point = (
                        rect.x_min.to_pixels().floor() as u32,
                        rect.y_min.to_pixels().floor() as u32,
                    );
                    let source_size = (
                        rect.width().to_pixels().ceil() as u32,
                        rect.height().to_pixels().ceil() as u32,
                    );

                    operations::apply_filter(
                        &mut activation.context,
                        dest_bitmap,
                        src_bitmap,
                        source_point,
                        source_size,
                        dest_point,
                        filter,
                    );
                }
<<<<<<< HEAD
                _ => avm_error!(activation, "Bad arguments to BitmapData.applyFilter"),
=======
                _ => {}
>>>>>>> 72d8255b
            }
        }
    }

    Ok(Value::Undefined)
}

fn generate_filter_rect<'gc>(
    activation: &mut Activation<'_, 'gc>,
    this: Object<'gc>,
    _args: &[Value<'gc>],
) -> Result<Value<'gc>, Error<'gc>> {
    if let NativeObject::BitmapData(bitmap_data) = this.native() {
        if !bitmap_data.disposed() {
            avm1_stub!(activation, "BitmapData", "generateFilterRect");
            return Ok(Value::Undefined);
        }
    }

    Ok((-1).into())
}

fn color_transform<'gc>(
    activation: &mut Activation<'_, 'gc>,
    this: Object<'gc>,
    args: &[Value<'gc>],
) -> Result<Value<'gc>, Error<'gc>> {
    if let NativeObject::BitmapData(bitmap_data) = this.native() {
        if !bitmap_data.disposed() {
            if let [rectangle, color_transform, ..] = args {
                // TODO: Re-use `object_to_rectangle` in `movie_clip.rs`.
                let rectangle = rectangle.coerce_to_object(activation);
                let x = rectangle.get("x", activation)?.coerce_to_f64(activation)? as i32;
                let y = rectangle.get("y", activation)?.coerce_to_f64(activation)? as i32;
                let width = rectangle
                    .get("width", activation)?
                    .coerce_to_f64(activation)? as i32;
                let height = rectangle
                    .get("height", activation)?
                    .coerce_to_f64(activation)? as i32;

                let x_min = x.max(0) as u32;
                let x_max = (x + width) as u32;
                let y_min = y.max(0) as u32;
                let y_max = (y + height) as u32;

                let color_transform = match ColorTransformObject::cast(*color_transform) {
                    Some(color_transform) => color_transform.read().clone(),
                    None => return Ok((-3).into()),
                };

                operations::color_transform(
                    activation.context.gc_context,
                    bitmap_data,
                    x_min,
                    y_min,
                    x_max,
                    y_max,
                    &color_transform.into(),
                );
            }
        }
    }

    Ok((-1).into())
}

fn get_color_bounds_rect<'gc>(
    activation: &mut Activation<'_, 'gc>,
    this: Object<'gc>,
    args: &[Value<'gc>],
) -> Result<Value<'gc>, Error<'gc>> {
    if let NativeObject::BitmapData(bitmap_data) = this.native() {
        if !bitmap_data.disposed() {
            let find_color = args
                .get(2)
                .unwrap_or(&true.into())
                .as_bool(activation.swf_version());

            if let (Some(mask_val), Some(color_val)) = (args.get(0), args.get(1)) {
                let mask = mask_val.coerce_to_u32(activation)?;
                let color = color_val.coerce_to_u32(activation)?;

                let (x, y, w, h) =
                    operations::color_bounds_rect(bitmap_data, find_color, mask, color);

                let proto = activation.context.avm1.prototypes().rectangle_constructor;
                let rect =
                    proto.construct(activation, &[x.into(), y.into(), w.into(), h.into()])?;
                return Ok(rect);
            }
        }
    }

    Ok((-1).into())
}

fn perlin_noise<'gc>(
    activation: &mut Activation<'_, 'gc>,
    this: Object<'gc>,
    args: &[Value<'gc>],
) -> Result<Value<'gc>, Error<'gc>> {
    if let NativeObject::BitmapData(bitmap_data) = this.native() {
        if !bitmap_data.disposed() {
            let base_x = args
                .get(0)
                .unwrap_or(&Value::Undefined)
                .coerce_to_f64(activation)?;
            let base_y = args
                .get(1)
                .unwrap_or(&Value::Undefined)
                .coerce_to_f64(activation)?;
            let num_octaves = args
                .get(2)
                .unwrap_or(&Value::Undefined)
                .coerce_to_u32(activation)? as usize;
            let seed = args
                .get(3)
                .unwrap_or(&Value::Undefined)
                .coerce_to_i32(activation)? as i64;
            let stitch = args
                .get(4)
                .unwrap_or(&Value::Undefined)
                .as_bool(activation.swf_version());
            let fractal_noise = args
                .get(5)
                .unwrap_or(&Value::Undefined)
                .as_bool(activation.swf_version());
            let channel_options = if let Some(c) = args.get(6) {
                ChannelOptions::from_bits_truncate(c.coerce_to_i16(activation)? as u8)
            } else {
                ChannelOptions::RGB
            };
            let grayscale = args
                .get(7)
                .unwrap_or(&Value::Undefined)
                .as_bool(activation.swf_version());
            let offsets = args
                .get(8)
                .unwrap_or(&Value::Undefined)
                .coerce_to_object(activation);

            let octave_offsets: Result<Vec<_>, Error<'gc>> = (0..num_octaves)
                .map(|i| {
                    if let Value::Object(e) = offsets.get_element(activation, i as i32) {
                        let x = e.get("x", activation)?.coerce_to_f64(activation)?;
                        let y = e.get("y", activation)?.coerce_to_f64(activation)?;
                        Ok((x, y))
                    } else {
                        Ok((0.0, 0.0))
                    }
                })
                .collect();
            let octave_offsets = octave_offsets?;

            operations::perlin_noise(
                activation.context.gc_context,
                bitmap_data,
                (base_x, base_y),
                num_octaves,
                seed,
                stitch,
                fractal_noise,
                channel_options,
                grayscale,
                octave_offsets,
            );
        }
    }

    Ok((-1).into())
}

fn hit_test<'gc>(
    activation: &mut Activation<'_, 'gc>,
    this: Object<'gc>,
    args: &[Value<'gc>],
) -> Result<Value<'gc>, Error<'gc>> {
    if let NativeObject::BitmapData(bitmap_data) = this.native() {
        if !bitmap_data.disposed() {
            let first_point = args
                .get(0)
                .unwrap_or(&Value::Undefined)
                .coerce_to_object(activation);
            let top_left = if let (Some(x), Some(y)) = (
                first_point.get_local_stored("x", activation, false),
                first_point.get_local_stored("y", activation, false),
            ) {
                (x.coerce_to_i32(activation)?, y.coerce_to_i32(activation)?)
            } else {
                // Despite the AS docs saying this function returns `Boolean`, it returns a negative int on error conditions.
                // Invalid `firstPoint`.
                return Ok((-2).into());
            };
            let source_threshold = args
                .get(1)
                .unwrap_or(&Value::Undefined)
                .coerce_to_i32(activation)?
                .clamp(0, u8::MAX.into()) as u8;
            let compare_object = args
                .get(2)
                .unwrap_or(&Value::Undefined)
                .coerce_to_object(activation);

            // Overload based on the object we are hit-testing against.
            // BitmapData vs. BitmapData
            if let NativeObject::BitmapData(other_bmd) = compare_object.native() {
                if other_bmd.disposed() {
                    return Ok((-3).into());
                }

                let second_point = args
                    .get(3)
                    .unwrap_or(&Value::Undefined)
                    .coerce_to_object(activation);
                let second_point = if let (Some(x), Some(y)) = (
                    second_point.get_local_stored("x", activation, false),
                    second_point.get_local_stored("y", activation, false),
                ) {
                    (x.coerce_to_i32(activation)?, y.coerce_to_i32(activation)?)
                } else {
                    // Invalid `secondPoint`.
                    return Ok((-4).into());
                };
                let second_threshold = args
                    .get(4)
                    .unwrap_or(&Value::Undefined)
                    .coerce_to_i32(activation)?
                    .clamp(0, u8::MAX.into()) as u8;

                let result = operations::hit_test_bitmapdata(
                    bitmap_data,
                    top_left,
                    source_threshold,
                    other_bmd,
                    second_point,
                    second_threshold,
                );
                return Ok(Value::Bool(result));
            } else {
                // Determine what kind of Object we have, point or rectangle.
                // Duck-typed dumb objects are allowed.
                let compare_fields = (
                    compare_object.get_local_stored("x", activation, false),
                    compare_object.get_local_stored("y", activation, false),
                    compare_object.get_local_stored("width", activation, false),
                    compare_object.get_local_stored("height", activation, false),
                );
                match compare_fields {
                    // BitmapData vs. point
                    (Some(test_x), Some(test_y), None, None) => {
                        let test_point = (
                            test_x.coerce_to_i32(activation)? - top_left.0,
                            test_y.coerce_to_i32(activation)? - top_left.1,
                        );
                        return Ok(Value::Bool(operations::hit_test_point(
                            bitmap_data,
                            source_threshold,
                            test_point,
                        )));
                    }

                    // BitmapData vs. rectangle
                    (Some(test_x), Some(test_y), Some(test_width), Some(test_height)) => {
                        let test_point = (
                            test_x.coerce_to_i32(activation)? - top_left.0,
                            test_y.coerce_to_i32(activation)? - top_left.1,
                        );
                        let size = (
                            test_width.coerce_to_i32(activation)?,
                            test_height.coerce_to_i32(activation)?,
                        );
                        return Ok(Value::Bool(operations::hit_test_rectangle(
                            bitmap_data,
                            source_threshold,
                            test_point,
                            size,
                        )));
                    }

                    // Invalid compare object.
                    _ => {
                        return Ok((-3).into());
                    }
                }
            }
        }
    }

    // Disposed or invalid bitmap.
    Ok((-1).into())
}

fn copy_pixels<'gc>(
    activation: &mut Activation<'_, 'gc>,
    this: Object<'gc>,
    args: &[Value<'gc>],
) -> Result<Value<'gc>, Error<'gc>> {
    if let NativeObject::BitmapData(bitmap_data) = this.native() {
        if !bitmap_data.disposed() {
            let source_bitmap = args
                .get(0)
                .unwrap_or(&Value::Undefined)
                .coerce_to_object(activation);

            let source_rect = args
                .get(1)
                .unwrap_or(&Value::Undefined)
                .coerce_to_object(activation);

            let src_min_x = source_rect
                .get("x", activation)?
                .coerce_to_f64(activation)? as i32;
            let src_min_y = source_rect
                .get("y", activation)?
                .coerce_to_f64(activation)? as i32;
            let src_width = source_rect
                .get("width", activation)?
                .coerce_to_f64(activation)? as i32;
            let src_height = source_rect
                .get("height", activation)?
                .coerce_to_f64(activation)? as i32;

            let dest_point = args
                .get(2)
                .unwrap_or(&Value::Undefined)
                .coerce_to_object(activation);

            let dest_x = dest_point.get("x", activation)?.coerce_to_f64(activation)? as i32;
            let dest_y = dest_point.get("y", activation)?.coerce_to_f64(activation)? as i32;

            if let NativeObject::BitmapData(src_bitmap) = source_bitmap.native() {
                if !src_bitmap.disposed() {
                    let merge_alpha = if args.len() >= 6 {
                        Some(
                            args.get(5)
                                .unwrap_or(&Value::Undefined)
                                .as_bool(activation.swf_version()),
                        )
                    } else {
                        None
                    };

                    let alpha_bitmap = args
                        .get(3)
                        .unwrap_or(&Value::Undefined)
                        .coerce_to_object(activation);

                    if let NativeObject::BitmapData(alpha_bitmap) = alpha_bitmap.native() {
                        if !alpha_bitmap.disposed() {
                            let alpha_point = args
                                .get(4)
                                .unwrap_or(&Value::Undefined)
                                .coerce_to_object(activation);

                            let alpha_x = alpha_point
                                .get("x", activation)?
                                .coerce_to_f64(activation)?
                                as i32;

                            let alpha_y = alpha_point
                                .get("y", activation)?
                                .coerce_to_f64(activation)?
                                as i32;

                            operations::copy_pixels_with_alpha_source(
                                &mut activation.context,
                                bitmap_data,
                                src_bitmap,
                                (src_min_x, src_min_y, src_width, src_height),
                                (dest_x, dest_y),
                                alpha_bitmap,
                                (alpha_x, alpha_y),
                                merge_alpha.unwrap_or(true),
                            );
                        }
                    } else {
                        operations::copy_pixels(
                            &mut activation.context,
                            bitmap_data,
                            src_bitmap,
                            (src_min_x, src_min_y, src_width, src_height),
                            (dest_x, dest_y),
                            // Despite what the docs claim, mergeAlpa appears to be treated as 'false'
                            // when no 'alphaBitmap' is specified (e.g. only 3 args are passed)
                            merge_alpha.unwrap_or(false),
                        );
                    }
                }
            }

            return Ok(Value::Undefined);
        }
    }

    Ok((-1).into())
}

fn merge<'gc>(
    activation: &mut Activation<'_, 'gc>,
    this: Object<'gc>,
    args: &[Value<'gc>],
) -> Result<Value<'gc>, Error<'gc>> {
    if let NativeObject::BitmapData(bitmap_data) = this.native() {
        if !bitmap_data.disposed() {
            let source_bitmap = args
                .get(0)
                .unwrap_or(&Value::Undefined)
                .coerce_to_object(activation);

            let source_rect = args
                .get(1)
                .unwrap_or(&Value::Undefined)
                .coerce_to_object(activation);

            let src_min_x = source_rect
                .get("x", activation)?
                .coerce_to_f64(activation)? as i32;
            let src_min_y = source_rect
                .get("y", activation)?
                .coerce_to_f64(activation)? as i32;
            let src_width = source_rect
                .get("width", activation)?
                .coerce_to_f64(activation)? as i32;
            let src_height = source_rect
                .get("height", activation)?
                .coerce_to_f64(activation)? as i32;

            let dest_point = args
                .get(2)
                .unwrap_or(&Value::Undefined)
                .coerce_to_object(activation);

            let dest_x = dest_point.get("x", activation)?.coerce_to_f64(activation)? as i32;
            let dest_y = dest_point.get("y", activation)?.coerce_to_f64(activation)? as i32;

            let red_mult = args
                .get(3)
                .unwrap_or(&Value::Undefined)
                .coerce_to_i32(activation)?;

            let green_mult = args
                .get(4)
                .unwrap_or(&Value::Undefined)
                .coerce_to_i32(activation)?;

            let blue_mult = args
                .get(5)
                .unwrap_or(&Value::Undefined)
                .coerce_to_i32(activation)?;

            let alpha_mult = args
                .get(6)
                .unwrap_or(&Value::Undefined)
                .coerce_to_i32(activation)?;

            if let NativeObject::BitmapData(src_bitmap) = source_bitmap.native() {
                if !src_bitmap.disposed() {
                    operations::merge(
                        activation.context.gc_context,
                        bitmap_data,
                        src_bitmap,
                        (src_min_x, src_min_y, src_width, src_height),
                        (dest_x, dest_y),
                        (red_mult, green_mult, blue_mult, alpha_mult),
                    );
                }
            }

            return Ok(Value::Undefined);
        }
    }

    Ok((-1).into())
}

fn palette_map<'gc>(
    activation: &mut Activation<'_, 'gc>,
    this: Object<'gc>,
    args: &[Value<'gc>],
) -> Result<Value<'gc>, Error<'gc>> {
    if let NativeObject::BitmapData(bitmap_data) = this.native() {
        if !bitmap_data.disposed() {
            let source_bitmap = args
                .get(0)
                .unwrap_or(&Value::Undefined)
                .coerce_to_object(activation);

            let source_rect = args
                .get(1)
                .unwrap_or(&Value::Undefined)
                .coerce_to_object(activation);

            let src_min_x = source_rect
                .get("x", activation)?
                .coerce_to_f64(activation)? as i32;
            let src_min_y = source_rect
                .get("y", activation)?
                .coerce_to_f64(activation)? as i32;
            let src_width = source_rect
                .get("width", activation)?
                .coerce_to_f64(activation)? as i32;
            let src_height = source_rect
                .get("height", activation)?
                .coerce_to_f64(activation)? as i32;

            let dest_point = args
                .get(2)
                .unwrap_or(&Value::Undefined)
                .coerce_to_object(activation);

            let dest_x = dest_point.get("x", activation)?.coerce_to_f64(activation)? as i32;
            let dest_y = dest_point.get("y", activation)?.coerce_to_f64(activation)? as i32;

            let mut get_channel = |index: usize, shift: usize| -> Result<[u32; 256], Error<'gc>> {
                let arg = args.get(index).unwrap_or(&Value::Null);
                let mut array = [0_u32; 256];
                for (i, item) in array.iter_mut().enumerate() {
                    *item = if let Value::Object(arg) = arg {
                        arg.get_element(activation, i as i32)
                            .coerce_to_u32(activation)?
                    } else {
                        // This is an "identity mapping", fulfilling the part of the spec that
                        // says that channels which have no array provided are simply copied.
                        (i << shift) as u32
                    }
                }
                Ok(array)
            };

            let red_array = get_channel(3, 16)?;
            let green_array = get_channel(4, 8)?;
            let blue_array = get_channel(5, 0)?;
            let alpha_array = get_channel(6, 24)?;

            if let NativeObject::BitmapData(src_bitmap) = source_bitmap.native() {
                if !src_bitmap.disposed() {
                    operations::palette_map(
                        activation.context.gc_context,
                        bitmap_data,
                        src_bitmap,
                        (src_min_x, src_min_y, src_width, src_height),
                        (dest_x, dest_y),
                        (red_array, green_array, blue_array, alpha_array),
                    );
                }
            }

            return Ok(Value::Undefined);
        }
    }

    Ok((-1).into())
}

fn pixel_dissolve<'gc>(
    activation: &mut Activation<'_, 'gc>,
    this: Object<'gc>,
    args: &[Value<'gc>],
) -> Result<Value<'gc>, Error<'gc>> {
    if let NativeObject::BitmapData(bitmap_data) = this.native() {
        if !bitmap_data.disposed() {
            let src_bitmap_data = args
                .get(0)
                .unwrap_or(&Value::Undefined)
                .coerce_to_object(activation);

            let source_rect = args
                .get(1)
                .unwrap_or(&Value::Undefined)
                .coerce_to_object(activation);
            let (src_min_x, src_min_y, src_width, src_height) =
                if let (Some(x), Some(y), Some(width), Some(height)) = (
                    source_rect.get_local_stored("x", activation, false),
                    source_rect.get_local_stored("y", activation, false),
                    source_rect.get_local_stored("width", activation, false),
                    source_rect.get_local_stored("height", activation, false),
                ) {
                    (
                        x.coerce_to_f64(activation)? as i32,
                        y.coerce_to_f64(activation)? as i32,
                        width.coerce_to_f64(activation)? as i32,
                        height.coerce_to_f64(activation)? as i32,
                    )
                } else {
                    // Invalid `sourceRect`.
                    return Ok((-4).into());
                };

            if let NativeObject::BitmapData(src_bitmap_data) = src_bitmap_data.native() {
                if !src_bitmap_data.disposed() {
                    let dest_point = args
                        .get(2)
                        .unwrap_or(&Value::Undefined)
                        .coerce_to_object(activation);
                    let dest_x = dest_point.get("x", activation)?.coerce_to_f64(activation)? as i32;
                    let dest_y = dest_point.get("y", activation)?.coerce_to_f64(activation)? as i32;
                    let dest_point = (dest_x, dest_y);

                    let random_seed = match args.get(3) {
                        Some(random_seed) => random_seed.coerce_to_i32(activation)?,
                        None => 0,
                    };

                    let num_pixels = match args.get(4) {
                        Some(num_pixels) => num_pixels.coerce_to_i32(activation)?,
                        None => return Ok(0.into()),
                    };

                    let fill_color = match args.get(5) {
                        Some(fill_color) => fill_color.coerce_to_u32(activation)?,
                        None => 0,
                    };

                    return Ok(operations::pixel_dissolve(
                        activation.context.gc_context,
                        bitmap_data,
                        src_bitmap_data,
                        (src_min_x, src_min_y, src_width, src_height),
                        dest_point,
                        random_seed,
                        num_pixels,
                        fill_color,
                    )
                        .into());
                }
            }
        }
    }

    Ok((-1).into())
}

fn scroll<'gc>(
    activation: &mut Activation<'_, 'gc>,
    this: Object<'gc>,
    args: &[Value<'gc>],
) -> Result<Value<'gc>, Error<'gc>> {
    if let NativeObject::BitmapData(bitmap_data) = this.native() {
        if !bitmap_data.disposed() {
            let x = args
                .get(0)
                .unwrap_or(&Value::Undefined)
                .coerce_to_i32(activation)?;
            let y = args
                .get(1)
                .unwrap_or(&Value::Undefined)
                .coerce_to_i32(activation)?;

            operations::scroll(activation.context.gc_context, bitmap_data, x, y);

            return Ok(Value::Undefined);
        }
    }

    Ok((-1).into())
}

fn threshold<'gc>(
    activation: &mut Activation<'_, 'gc>,
    this: Object<'gc>,
    args: &[Value<'gc>],
) -> Result<Value<'gc>, Error<'gc>> {
    if let NativeObject::BitmapData(bitmap_data) = this.native() {
        if !bitmap_data.disposed() {
            let source_bitmap = args
                .get(0)
                .unwrap_or(&Value::Undefined)
                .coerce_to_object(activation);

            let source_rect = args
                .get(1)
                .unwrap_or(&Value::Undefined)
                .coerce_to_object(activation);

            let src_min_x = source_rect
                .get("x", activation)?
                .coerce_to_f64(activation)? as i32;
            let src_min_y = source_rect
                .get("y", activation)?
                .coerce_to_f64(activation)? as i32;
            let src_width = source_rect
                .get("width", activation)?
                .coerce_to_f64(activation)? as i32;
            let src_height = source_rect
                .get("height", activation)?
                .coerce_to_f64(activation)? as i32;

            let dest_point = args
                .get(2)
                .unwrap_or(&Value::Undefined)
                .coerce_to_object(activation);

            let dest_x = dest_point.get("x", activation)?.coerce_to_f64(activation)? as i32;
            let dest_y = dest_point.get("y", activation)?.coerce_to_f64(activation)? as i32;

            let operation = args.get(3);
            let operation = match ThresholdOperation::from_wstr(
                &operation
                    .unwrap_or(&Value::Undefined)
                    .coerce_to_string(activation)?,
            ) {
                Some(operation) => operation,
                None => return Ok(0.into()),
            };

            let threshold = args
                .get(4)
                .unwrap_or(&Value::Undefined)
                .coerce_to_u32(activation)?;

            let colour = args.get(5).unwrap_or(&0.into()).coerce_to_u32(activation)?;

            let mask = args
                .get(6)
                .unwrap_or(&0xFFFFFFFFu32.into())
                .coerce_to_u32(activation)?;

            let copy_source = args
                .get(7)
                .unwrap_or(&false.into())
                .as_bool(activation.swf_version());

            if let NativeObject::BitmapData(src_bitmap) = source_bitmap.native() {
                if !src_bitmap.disposed() {
                    let modified_count = operations::threshold(
                        activation.context.gc_context,
                        bitmap_data,
                        src_bitmap,
                        (src_min_x, src_min_y, src_width, src_height),
                        (dest_x, dest_y),
                        operation,
                        threshold,
                        colour,
                        mask,
                        copy_source,
                    );

                    return Ok(modified_count.into());
                }
            }

            return Ok(Value::Undefined);
        }
    }

    Ok((-1).into())
}

fn compare<'gc>(
    activation: &mut Activation<'_, 'gc>,
    this: Object<'gc>,
    args: &[Value<'gc>],
) -> Result<Value<'gc>, Error<'gc>> {
    const EQUIVALENT: i32 = 0;
    const NOT_BITMAP: i32 = -1;
    const BITMAP_DISPOSED: i32 = -2;
    const DIFFERENT_WIDTHS: i32 = -3;
    const DIFFERENT_HEIGHTS: i32 = -4;

    let NativeObject::BitmapData(this_bitmap_data) = this.native() else {
        return Ok(NOT_BITMAP.into());
    };

    if this_bitmap_data.disposed() {
        // The documentation says that -2 should be returned here, but -1 is actually returned.
        return Ok(NOT_BITMAP.into());
    }

    let other = args
        .get(0)
        .unwrap_or(&Value::Undefined)
        .coerce_to_object(activation);

    let NativeObject::BitmapData(other_bitmap_data) = other.native() else {
        // The documentation says that -1 should be returned here, but -2 is actually returned.
        return Ok(BITMAP_DISPOSED.into());
    };

    if other_bitmap_data.disposed() {
        return Ok(BITMAP_DISPOSED.into());
    }

    if this_bitmap_data.width() != other_bitmap_data.width() {
        return Ok(DIFFERENT_WIDTHS.into());
    }

    if this_bitmap_data.height() != other_bitmap_data.height() {
        return Ok(DIFFERENT_HEIGHTS.into());
    }

    match operations::compare(this_bitmap_data, other_bitmap_data) {
        Some(bitmap_data) => Ok(new_bitmap_data(
            activation.context.gc_context,
            this.get_local_stored("__proto__", activation, false),
            bitmap_data,
        )
            .into()),
        None => Ok(EQUIVALENT.into()),
    }
}

fn load_bitmap<'gc>(
    activation: &mut Activation<'_, 'gc>,
    this: Object<'gc>,
    args: &[Value<'gc>],
) -> Result<Value<'gc>, Error<'gc>> {
    let name = args
        .get(0)
        .unwrap_or(&Value::Undefined)
        .coerce_to_string(activation)?;

    let library = &*activation.context.library;

    let movie = <DisplayObject as crate::display_object::TDisplayObject>::movie(
        &activation.target_clip_or_root(),
    );

    let character = library
        .library_for_movie(movie)
        .and_then(|l| l.character_by_export_name(name));

    let Some(Character::Bitmap(bitmap)) = character else {
        return Ok(Value::Undefined);
    };

    let transparency = true;
    let bitmap_data = BitmapData::new_with_pixels(
        bitmap.width().into(),
        bitmap.height().into(),
        transparency,
        bitmap.bitmap_data().read().pixels().to_vec(),
    );
    Ok(new_bitmap_data(
        activation.context.gc_context,
        this.get_local_stored("prototype", activation, false),
        bitmap_data,
    )
        .into())
}

pub fn create_constructor<'gc>(
    context: &mut GcContext<'_, 'gc>,
    proto: ScriptObject<'gc>,
    fn_proto: Object<'gc>,
) -> Object<'gc> {
    define_properties_on(PROTO_DECLS, context, proto, fn_proto);

    let bitmap_data_constructor = FunctionObject::constructor(
        context.gc_context,
        Executable::Native(constructor),
        constructor_to_fn!(constructor),
        fn_proto,
        proto.into(),
    );
    let object = bitmap_data_constructor.raw_script_object();
    define_properties_on(OBJECT_DECLS, context, object, fn_proto);
    bitmap_data_constructor
}<|MERGE_RESOLUTION|>--- conflicted
+++ resolved
@@ -395,7 +395,7 @@
                 this.get_local_stored("__proto__", activation, false),
                 operations::clone(bitmap_data),
             )
-                .into());
+            .into());
         }
     }
 
@@ -619,11 +619,7 @@
                         filter,
                     );
                 }
-<<<<<<< HEAD
                 _ => avm_error!(activation, "Bad arguments to BitmapData.applyFilter"),
-=======
-                _ => {}
->>>>>>> 72d8255b
             }
         }
     }
@@ -1248,7 +1244,7 @@
                         num_pixels,
                         fill_color,
                     )
-                        .into());
+                    .into());
                 }
             }
         }
@@ -1421,7 +1417,7 @@
             this.get_local_stored("__proto__", activation, false),
             bitmap_data,
         )
-            .into()),
+        .into()),
         None => Ok(EQUIVALENT.into()),
     }
 }
@@ -1462,7 +1458,7 @@
         this.get_local_stored("prototype", activation, false),
         bitmap_data,
     )
-        .into())
+    .into())
 }
 
 pub fn create_constructor<'gc>(
