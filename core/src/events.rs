use crate::display_object::InteractiveObject;
use swf::ClipEventFlag;

#[derive(Debug)]
pub enum PlayerEvent {
<<<<<<< HEAD
    KeyDown {
        key_code: KeyCode,
        key_char: Option<char>,
    },
    KeyUp {
        key_code: KeyCode,
        key_char: Option<char>,
    },
    MouseMove {
        x: f64,
        y: f64,
    },
    MouseUp {
        x: f64,
        y: f64,
        button: MouseButton,
    },
    MouseDown {
        x: f64,
        y: f64,
        button: MouseButton,
    },
    MouseLeave,
    MouseWheel {
        delta: MouseWheelDelta,
    },
    TextInput {
        codepoint: char,
    },
=======
    KeyDown { key_code: KeyCode },
    KeyUp { key_code: KeyCode },
    MouseMove { x: f64, y: f64 },
    MouseUp { x: f64, y: f64 },
    MouseDown { x: f64, y: f64 },
    MouseLeft,
    MouseWheel { delta: MouseWheelDelta },
    TextInput { codepoint: char },
    TextControl { code: TextControlCode },
>>>>>>> f91dfbc1
}

/// The distance scrolled by the mouse wheel.
#[derive(Debug, Clone, Copy)]
pub enum MouseWheelDelta {
    Lines(f64),
    Pixels(f64),
}

impl MouseWheelDelta {
    const MOUSE_WHEEL_SCALE: f64 = 100.0;

    /// Returns the number of lines that this delta represents.
    pub fn lines(self) -> f64 {
        // TODO: Should we always return an integer here?
        match self {
            Self::Lines(delta) => delta,
            Self::Pixels(delta) => delta / Self::MOUSE_WHEEL_SCALE,
        }
    }
}

impl PartialEq for MouseWheelDelta {
    fn eq(&self, rhs: &Self) -> bool {
        match (self, rhs) {
            (Self::Lines(s), Self::Lines(r))
            | (Self::Pixels(s), Self::Pixels(r))
            | (Self::Pixels(s), Self::Lines(r))
            | (Self::Lines(s), Self::Pixels(r))
                if s.is_nan() && r.is_nan() =>
            {
                true
            }
            (Self::Lines(s), Self::Lines(r)) => s == r,
            (Self::Pixels(s), Self::Pixels(r)) => s == r,
            (Self::Pixels(s), Self::Lines(r)) => *s == r * Self::MOUSE_WHEEL_SCALE,
            (Self::Lines(s), Self::Pixels(r)) => s * Self::MOUSE_WHEEL_SCALE == *r,
        }
    }
}

impl Eq for MouseWheelDelta {}

/// Whether this button event was handled by some child.
#[derive(Debug, PartialEq, Eq, Clone, Copy)]
pub enum ClipEventResult {
    NotHandled,
    Handled,
}

/// An event type that can be handled by a movie clip instance.
///
/// Clip events come in three flavors: broadcast, anycast and targeted. An
/// anycast event is provided to the first `DisplayObject` that claims it, in
/// render list order. Targeted events are sent to a particular object and are
/// lost if not handled by the object. Broadcast events are delivered to all
/// objects in the display list tree.
///
/// These events are consumed both by display objects themselves as well as
/// event handlers in AVM1 and AVM2. These have slightly different event
/// handling semantics:
///
///  * AVM1 delivers broadcasts via `ClipEvent` or system listeners
///  * AVM2 delivers broadcasts to all registered `EventDispatcher`s
///  * Anycast events are not delivered to AVM2
///  * Targeted events are supported and consumed by both VMs
///  * AVM2 additionally supports bubble/capture, which AVM1 and
///    `InteractiveObject` itself does not support
#[derive(Debug, Copy, Clone, PartialEq, Eq)]
pub enum ClipEvent<'gc> {
    Construct,
    Data,

    /// Mouse moved out of a display object while the primary button is held
    /// down.
    ///
    /// This is a targeted equivalent to `MouseMove` and is available in both
    /// AVM1 and AVM2. In AVM2, it is dispatched identically to `RollOut`, with
    /// the only difference being that the `buttonDown` flag is set to true.
    DragOut {
        to: Option<InteractiveObject<'gc>>,
    },

    /// Mouse moved into of a display object while the primary button is held
    /// down.
    ///
    /// This is a targeted equivalent to `MouseMove` and is available in both
    /// AVM1 and AVM2. In AVM2, it is dispatched identically to `RollOver`,
    /// with the only difference being that the `buttonDown` flag is set to
    /// true.
    DragOver {
        from: Option<InteractiveObject<'gc>>,
    },
    EnterFrame,
    Initialize,
    KeyUp,
    KeyDown,
    KeyPress {
        key_code: ButtonKeyCode,
    },
    Load,

    /// Mouse button was released.
    ///
    /// This is an anycast event.
    MouseUp,

    /// Mouse button was released inside this current display object.
    ///
    /// This is a targeted equivalent to `MouseUp` and corresponds directly to
    /// the AVM2 `mouseUp` event, which has no AVM1 equivalent. The target of
    /// this event is determined by the position of the mouse cursor.
    MouseUpInside,

    /// Mouse button was pressed.
    ///
    /// This is an anycast event.
    MouseDown,

    /// Mouse was moved.
    ///
    /// This is an anycast event.
    MouseMove,

    /// Mouse was moved inside this current display object.
    ///
    /// This is a targeted equivalent to `MouseMove` to support AVM2's
    /// `mouseMove` event, since AVM2 cannot consume anycast events.
    MouseMoveInside,

    /// Mouse button was pressed inside this current display object.
    ///
    /// This is a targeted equivalent to `MouseDown` and is available in both
    /// AVM1 and AVM2. The target of this event is determined by the position
    /// of the mouse cursor.
    Press,

    /// Mouse moved out of a display object.
    ///
    /// This is a targeted equivalent to `MouseMove` and is available in both
    /// AVM1 and AVM2. Confusingly, it covers both `mouseOut` and `rollOut`,
    /// the difference being that the former bubbles, while the latter only
    /// fires when the cursor has left the parent *and* it's children.
    ///
    /// The parameter `to` is the current object that is now under the cursor.
    RollOut {
        to: Option<InteractiveObject<'gc>>,
    },

    /// Mouse moved into a display object.
    ///
    /// This is a targeted equivalent to `MouseMove` and is available in both
    /// AVM1 and AVM2. Confusingly, it covers both `mouseOver` and `rollOver`,
    /// the difference being that the former bubbles, while the latter only
    /// fires when the cursor has left the parent *and* it's children.
    ///
    /// The parameter `from` is the previous object that was under the cursor
    /// before this one.
    RollOver {
        from: Option<InteractiveObject<'gc>>,
    },

    /// Mouse button was released inside a previously-pressed display object.
    ///
    /// This is a targeted equivalent to `MouseUp` and is available in both
    /// AVM1 and AVM2. The target of this event is the last target of the
    /// `Press` event.
    Release,

    /// Mouse button was released outside a previously-pressed display object.
    ///
    /// This is a targeted equivalent to `MouseUp` and is available in both
    /// AVM1 and AVM2. The target of this event is the last target of the
    /// `Press` event.
    ReleaseOutside,
    Unload,

    /// Mouse wheel was turned over a particular display object.
    ///
    /// This is a targeted event with no anycast equivalent. It is targeted to
    /// any interactive object under the mouse cursor, including the stage
    /// itself. Only AVM2 can recieve these events.
    MouseWheel {
        delta: MouseWheelDelta,
    },
}

impl<'gc> ClipEvent<'gc> {
    /// Method names for button event handles.
    pub const BUTTON_EVENT_METHODS: [&'static str; 7] = [
        "onDragOver",
        "onDragOut",
        "onPress",
        "onRelease",
        "onReleaseOutside",
        "onRollOut",
        "onRollOver",
    ];

    pub const BUTTON_EVENT_FLAGS: ClipEventFlag = ClipEventFlag::from_bits_truncate(
        ClipEventFlag::DRAG_OUT.bits()
            | ClipEventFlag::DRAG_OVER.bits()
            | ClipEventFlag::KEY_PRESS.bits()
            | ClipEventFlag::PRESS.bits()
            | ClipEventFlag::ROLL_OUT.bits()
            | ClipEventFlag::ROLL_OVER.bits()
            | ClipEventFlag::RELEASE.bits()
            | ClipEventFlag::RELEASE_OUTSIDE.bits(),
    );

    /// Returns the `swf::ClipEventFlag` corresponding to this event type.
    pub const fn flag(self) -> Option<ClipEventFlag> {
        match self {
            ClipEvent::Construct => Some(ClipEventFlag::CONSTRUCT),
            ClipEvent::Data => Some(ClipEventFlag::DATA),
            ClipEvent::DragOut { .. } => Some(ClipEventFlag::DRAG_OUT),
            ClipEvent::DragOver { .. } => Some(ClipEventFlag::DRAG_OVER),
            ClipEvent::EnterFrame => Some(ClipEventFlag::ENTER_FRAME),
            ClipEvent::Initialize => Some(ClipEventFlag::INITIALIZE),
            ClipEvent::KeyDown => Some(ClipEventFlag::KEY_DOWN),
            ClipEvent::KeyPress { .. } => Some(ClipEventFlag::KEY_PRESS),
            ClipEvent::KeyUp => Some(ClipEventFlag::KEY_UP),
            ClipEvent::Load => Some(ClipEventFlag::LOAD),
            ClipEvent::MouseDown => Some(ClipEventFlag::MOUSE_DOWN),
            ClipEvent::MouseMove => Some(ClipEventFlag::MOUSE_MOVE),
            ClipEvent::MouseUp => Some(ClipEventFlag::MOUSE_UP),
            ClipEvent::Press => Some(ClipEventFlag::PRESS),
            ClipEvent::RollOut { .. } => Some(ClipEventFlag::ROLL_OUT),
            ClipEvent::RollOver { .. } => Some(ClipEventFlag::ROLL_OVER),
            ClipEvent::Release => Some(ClipEventFlag::RELEASE),
            ClipEvent::ReleaseOutside => Some(ClipEventFlag::RELEASE_OUTSIDE),
            ClipEvent::Unload => Some(ClipEventFlag::UNLOAD),
            ClipEvent::MouseWheel { .. }
            | ClipEvent::MouseMoveInside
            | ClipEvent::MouseUpInside => None,
        }
    }

    /// Indicates that the event should be propagated down to children.
    pub const fn propagates(self) -> bool {
        matches!(
            self,
            Self::MouseUp
                | Self::MouseDown
                | Self::MouseMove
                | Self::KeyPress { .. }
                | Self::KeyDown
                | Self::KeyUp
        )
    }

    /// Indicates whether this is an event type used by Buttons (i.e., on that can be used in an `on` handler in Flash).
    pub const fn is_button_event(self) -> bool {
        if let Some(flag) = self.flag() {
            flag.intersects(Self::BUTTON_EVENT_FLAGS)
        } else {
            false
        }
    }

    /// Indicates whether this is a keyboard event type (keyUp, keyDown, keyPress).
    pub const fn is_key_event(self) -> bool {
        matches!(self, Self::KeyDown | Self::KeyUp | Self::KeyPress { .. })
    }

    /// Returns the method name of the event handler for this event.
    ///
    /// `ClipEvent::Data` returns `None` rather than `onData` because its behavior
    /// differs from the other events: the method must fire before the SWF-defined
    /// event handler, so we'll explicitly call `onData` in the appropriate places.
    pub const fn method_name(self) -> Option<&'static str> {
        match self {
            ClipEvent::Construct => None,
            ClipEvent::Data => None,
            ClipEvent::DragOut { .. } => Some("onDragOut"),
            ClipEvent::DragOver { .. } => Some("onDragOver"),
            ClipEvent::EnterFrame => Some("onEnterFrame"),
            ClipEvent::Initialize => None,
            ClipEvent::KeyDown => Some("onKeyDown"),
            ClipEvent::KeyPress { .. } => None,
            ClipEvent::KeyUp => Some("onKeyUp"),
            ClipEvent::Load => Some("onLoad"),
            ClipEvent::MouseDown => Some("onMouseDown"),
            ClipEvent::MouseMove => Some("onMouseMove"),
            ClipEvent::MouseUp => Some("onMouseUp"),
            ClipEvent::Press => Some("onPress"),
            ClipEvent::RollOut { .. } => Some("onRollOut"),
            ClipEvent::RollOver { .. } => Some("onRollOver"),
            ClipEvent::Release => Some("onRelease"),
            ClipEvent::ReleaseOutside => Some("onReleaseOutside"),
            ClipEvent::Unload => Some("onUnload"),
            ClipEvent::MouseWheel { .. }
            | ClipEvent::MouseMoveInside
            | ClipEvent::MouseUpInside => None,
        }
    }
}

/// Control inputs to a text field
#[derive(Debug, Copy, Clone, PartialEq, Eq)]
pub enum TextControlCode {
    // TODO: Extend this
    SelectAll,
    Copy,
    Paste,
    Cut,
    Backspace,
    Enter,
    Delete,
}

impl TextControlCode {
    /// Indicates whether this is an event that edits the text content
    pub fn is_edit_input(self) -> bool {
        matches!(
            self,
            Self::Paste | Self::Cut | Self::Backspace | Self::Enter | Self::Delete
        )
    }
}

/// Flash virtual keycode.
#[derive(Debug, Copy, Clone, PartialEq, Eq, Hash, FromPrimitive)]
pub enum KeyCode {
    Unknown = 0,
    MouseLeft = 1,
    MouseRight = 2,
    MouseMiddle = 4,
    Backspace = 8,
    Tab = 9,
    Return = 13,
    Command = 15,
    Shift = 16,
    Control = 17,
    Alt = 18,
    Pause = 19,
    CapsLock = 20,
    Numpad = 21,
    Escape = 27,
    Space = 32,
    PgUp = 33,
    PgDown = 34,
    End = 35,
    Home = 36,
    Left = 37,
    Up = 38,
    Right = 39,
    Down = 40,
    Insert = 45,
    Delete = 46,
    Key0 = 48,
    Key1 = 49,
    Key2 = 50,
    Key3 = 51,
    Key4 = 52,
    Key5 = 53,
    Key6 = 54,
    Key7 = 55,
    Key8 = 56,
    Key9 = 57,
    A = 65,
    B = 66,
    C = 67,
    D = 68,
    E = 69,
    F = 70,
    G = 71,
    H = 72,
    I = 73,
    J = 74,
    K = 75,
    L = 76,
    M = 77,
    N = 78,
    O = 79,
    P = 80,
    Q = 81,
    R = 82,
    S = 83,
    T = 84,
    U = 85,
    V = 86,
    W = 87,
    X = 88,
    Y = 89,
    Z = 90,
    Numpad0 = 96,
    Numpad1 = 97,
    Numpad2 = 98,
    Numpad3 = 99,
    Numpad4 = 100,
    Numpad5 = 101,
    Numpad6 = 102,
    Numpad7 = 103,
    Numpad8 = 104,
    Numpad9 = 105,
    Multiply = 106,
    Plus = 107,
    NumpadEnter = 108,
    NumpadMinus = 109,
    NumpadPeriod = 110,
    NumpadSlash = 111,
    F1 = 112,
    F2 = 113,
    F3 = 114,
    F4 = 115,
    F5 = 116,
    F6 = 117,
    F7 = 118,
    F8 = 119,
    F9 = 120,
    F10 = 121,
    F11 = 122,
    F12 = 123,
    F13 = 124,
    F14 = 125,
    F15 = 126,
    ScrollLock = 145,
    Semicolon = 186,
    Equals = 187,
    Comma = 188,
    Minus = 189,
    Period = 190,
    Slash = 191,
    Grave = 192,
    LBracket = 219,
    Backslash = 220,
    RBracket = 221,
    Apostrophe = 222,
}

impl KeyCode {
    pub fn from_u8(n: u8) -> Option<Self> {
        num_traits::FromPrimitive::from_u8(n)
    }
}

/// Subset of `KeyCode` that contains only mouse buttons.
#[derive(Debug, Copy, Clone, PartialEq, Eq)]
pub enum MouseButton {
    Unknown = KeyCode::Unknown as isize,
    Left = KeyCode::MouseLeft as isize,
    Right = KeyCode::MouseRight as isize,
    Middle = KeyCode::MouseMiddle as isize,
}

impl From<MouseButton> for KeyCode {
    fn from(button: MouseButton) -> Self {
        match button {
            MouseButton::Unknown => Self::Unknown,
            MouseButton::Left => Self::MouseLeft,
            MouseButton::Right => Self::MouseRight,
            MouseButton::Middle => Self::MouseMiddle,
        }
    }
}

/// Key codes for SWF4 keyPress button handlers. These are annoyingly different than
/// `Key.isDown` key codes.
/// TODO: After 18, these are mostly ASCII... should we just use u8? How are different
/// keyboard layouts/languages handled?
/// SWF19 pp. 198-199
#[derive(Debug, PartialEq, Eq, Copy, Clone, FromPrimitive)]
pub enum ButtonKeyCode {
    Unknown = 0,
    Left = 1,
    Right = 2,
    Home = 3,
    End = 4,
    Insert = 5,
    Delete = 6,
    Backspace = 8,
    Return = 13,
    Up = 14,
    Down = 15,
    PgUp = 16,
    PgDown = 17,
    Tab = 18,
    Escape = 19,
    Space = 32,
    Exclamation = 33,
    DoubleQuote = 34,
    NumberSign = 35,
    Dollar = 36,
    Percent = 37,
    Ampersand = 38,
    SingleQuote = 39,
    LParen = 40,
    RParen = 41,
    Asterisk = 42,
    Plus = 43,
    Comma = 44,
    Minus = 45,
    Period = 46,
    Slash = 47,
    Zero = 48,
    One = 49,
    Two = 50,
    Three = 51,
    Four = 52,
    Five = 53,
    Six = 54,
    Seven = 55,
    Eight = 56,
    Nine = 57,
    Colon = 58,
    Semicolon = 59,
    LessThan = 60,
    Equals = 61,
    GreaterThan = 62,
    Question = 63,
    At = 64,
    UppercaseA = 65,
    UppercaseB = 66,
    UppercaseC = 67,
    UppercaseD = 68,
    UppercaseE = 69,
    UppercaseF = 70,
    UppercaseG = 71,
    UppercaseH = 72,
    UppercaseI = 73,
    UppercaseJ = 74,
    UppercaseK = 75,
    UppercaseL = 76,
    UppercaseM = 77,
    UppercaseN = 78,
    UppercaseO = 79,
    UppercaseP = 80,
    UppercaseQ = 81,
    UppercaseR = 82,
    UppercaseS = 83,
    UppercaseT = 84,
    UppercaseU = 85,
    UppercaseV = 86,
    UppercaseW = 87,
    UppercaseX = 88,
    UppercaseY = 89,
    UppercaseZ = 90,
    LBracket = 91,
    Backslash = 92,
    RBracket = 93,
    Caret = 94,
    Underscore = 95,
    Backquote = 96,
    A = 97,
    B = 98,
    C = 99,
    D = 100,
    E = 101,
    F = 102,
    G = 103,
    H = 104,
    I = 105,
    J = 106,
    K = 107,
    L = 108,
    M = 109,
    N = 110,
    O = 111,
    P = 112,
    Q = 113,
    R = 114,
    S = 115,
    T = 116,
    U = 117,
    V = 118,
    W = 119,
    X = 120,
    Y = 121,
    Z = 122,
    LBrace = 123,
    Pipe = 124,
    RBrace = 125,
    Tilde = 126,
}

impl ButtonKeyCode {
    pub fn from_u8(n: u8) -> Option<Self> {
        num_traits::FromPrimitive::from_u8(n)
    }
}

pub fn key_code_to_button_key_code(key_code: KeyCode) -> Option<ButtonKeyCode> {
    let out = match key_code {
        KeyCode::Left => ButtonKeyCode::Left,
        KeyCode::Right => ButtonKeyCode::Right,
        KeyCode::Home => ButtonKeyCode::Home,
        KeyCode::End => ButtonKeyCode::End,
        KeyCode::Insert => ButtonKeyCode::Insert,
        KeyCode::Delete => ButtonKeyCode::Delete,
        KeyCode::Backspace => ButtonKeyCode::Backspace,
        KeyCode::Return => ButtonKeyCode::Return,
        KeyCode::Up => ButtonKeyCode::Up,
        KeyCode::Down => ButtonKeyCode::Down,
        KeyCode::PgUp => ButtonKeyCode::PgUp,
        KeyCode::PgDown => ButtonKeyCode::PgDown,
        KeyCode::Escape => ButtonKeyCode::Escape,
        KeyCode::Tab => ButtonKeyCode::Tab,
        _ => return None,
    };
    Some(out)
}<|MERGE_RESOLUTION|>--- conflicted
+++ resolved
@@ -3,7 +3,6 @@
 
 #[derive(Debug)]
 pub enum PlayerEvent {
-<<<<<<< HEAD
     KeyDown {
         key_code: KeyCode,
         key_char: Option<char>,
@@ -33,17 +32,7 @@
     TextInput {
         codepoint: char,
     },
-=======
-    KeyDown { key_code: KeyCode },
-    KeyUp { key_code: KeyCode },
-    MouseMove { x: f64, y: f64 },
-    MouseUp { x: f64, y: f64 },
-    MouseDown { x: f64, y: f64 },
-    MouseLeft,
-    MouseWheel { delta: MouseWheelDelta },
-    TextInput { codepoint: char },
     TextControl { code: TextControlCode },
->>>>>>> f91dfbc1
 }
 
 /// The distance scrolled by the mouse wheel.
